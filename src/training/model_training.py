--- conflicted
+++ resolved
@@ -58,7 +58,6 @@
     
     return loss
 
-<<<<<<< HEAD
 # NEW with tbptt
 def _run_epoch_phase(epoch, num_epochs, all_timesteps_list, gradient_clip_max_norm, model, device, criterion,
                      optimizer, target_scaler, lambda_smooth, lambda_curve, loss_type, gwl_node_mean,
@@ -337,11 +336,6 @@
 def _run_epoch_phase_OLD(epoch, num_epochs, all_timesteps_list, gradient_clip_max_norm, model, device, criterion,
                      optimizer, target_scaler, lambda_smooth, lambda_curve, loss_type, gwl_node_mean,
                      lambda_res_smooth, is_training=True):
-=======
-# NEW
-def _run_epoch_phase_NEW(epoch, num_epochs, all_timesteps_list, gradient_clip_max_norm, model, device, criterion,
-                     optimizer, target_scaler, lambda_smooth, lambda_curve, loss_type, gwl_node_mean,
-                     lambda_res_smooth, is_training=True):
     
     # Initialise model to correct mode
     model.train() if is_training else model.eval()
@@ -562,231 +556,6 @@
 
     return avg_loss, avg_mae_unscaled
 
-# OLD
-def _run_epoch_phase(epoch, num_epochs, all_timesteps_list, gradient_clip_max_norm, model, device, criterion,
-                     optimizer, target_scaler, lambda_smooth, lambda_curve, loss_type, gwl_node_mean,
-                     lambda_res_smooth, is_training=True):
->>>>>>> e13a5433
-    
-    # Initialise model to correct mode
-    model.train() if is_training else model.eval()
-    description = 'Training' if is_training else 'Validation'
-    
-    total_loss = 0.0
-    
-    # --- Residual/FiLM epoch accumulators (scalars) ---
-    res_abs_sum = 0.0
-    res_count = 0
-
-    gamma_dev_sum = 0.0
-    beta_abs_sum = 0.0
-    film_count_nodes = 0  # counts nodes (after mask) used for FiLM stats
-    
-    # init for relative contribution accumulators
-    res_rel_sum = 0.0
-    base_abs_sum = 0.0
-
-    total_mae_unscaled = 0.0
-    num_nodes_processed = 0
-    num_predictions_processed = 0
-    previous_residual = None
-    
-    # Initialise global LSTM state store at start of epoch (for Truncated Backpropagation Through Time (TBPTT))
-    if model.run_LSTM:
-        lstm_state_store = {
-            'h': torch.zeros(model.num_layers_lstm, model.num_nodes, model.hidden_channels_lstm).to(device),
-            'c': torch.zeros(model.num_layers_lstm, model.num_nodes, model.hidden_channels_lstm).to(device)
-        }
-    else:
-        lstm_state_store = None
-
-    # Iterate over all timesteps for training, applying spatial train_mask (+ tqdm for progress bars)
-    loop = tqdm(all_timesteps_list, desc=f"Epoch {epoch+1}/{num_epochs} [{description}]", leave=False)
-    
-    if target_scaler is not None:
-        scale = torch.tensor(target_scaler.scale_, device=device)
-        mean = torch.tensor(target_scaler.mean_, device=device)
-    
-    # Initialise previous prediction, mask, targets trackers
-    previous_predictions = None
-    previous_targets = None
-    prev_pred = None
-    prev_mask_for_loss_and_metrics = None
-    
-    #  Loop through and train/validate model
-    with torch.set_grad_enabled(is_training): # Gradients enabled for training, disabled for validation
-        for data in loop:
-            
-            # Move data to device and run forward pass
-            data = data.to(device)
-            
-            mask_attr = 'train_effective_mask' if is_training else 'val_effective_mask'
-            if not hasattr(data, mask_attr):
-                mask_attr = 'train_mask' if is_training else 'val_mask'  # Fallback shouldn't ever execute
-            
-            # Select the correct nodes to process for this phase (training or validation)
-            mask_for_loss_and_metrics = getattr(data, mask_attr)
-            if not mask_for_loss_and_metrics.any():
-                logger.debug(f"Epoch {epoch+1}, Timestep {data.timestep.date()}: No "
-                             f"{('Training' if is_training else 'Validation')} nodes. Skipping.")
-                continue
-            
-            # Calculate the mask count and continue if not valid predictions in mask
-            mask_count = mask_for_loss_and_metrics.sum().item()
-            if mask_count == 0:
-                continue
-        
-            x_full = data.x
-            node_ids_in_current_timestep = data.node_id  # Global IDs for all nodes in x_full
-            
-            # --- Run Model Pass ---
-            
-            predictions_all_nodes, (h_new_for_current_nodes, c_new_for_current_nodes), returned_node_ids = model(
-                x_full, data.edge_index, data.edge_attr, node_ids_in_current_timestep,lstm_state_store)
-            
-            # bind dbg ({} prevents UnboundLocalError)
-            dbg = getattr(model, "last_debug", {})
-            
-            # --- Residual smoothing term (helps remove jitter from GAT component) ---
-            
-            if "residual" in dbg and lambda_res_smooth > 0.0:
-                r_t = dbg["residual"]
-                if isinstance(r_t, torch.Tensor) and previous_residual is not None:
-                    r = r_t
-                    if r.dim() > 1:
-                        r = r.squeeze(-1)
-                    pr = previous_residual
-                    if pr.dim() > 1:
-                        pr = pr.squeeze(-1)
-                    r_diff = r - pr
-                    res_smooth = (torch.abs(r_diff[mask_for_loss_and_metrics]).mean()
-                                  if loss_type == "MAE"
-                                  else (r_diff[mask_for_loss_and_metrics] ** 2).mean())
-                    res_smooth_term = res_smooth
-                else:
-                    res_smooth_term = None
-                previous_residual = r_t.detach() if isinstance(r_t, torch.Tensor) else previous_residual
-            else:
-                res_smooth_term = None
-            
-            # --- Aggregate residual & FiLM diagnostics for this batch ---
-            
-            with torch.no_grad():
-                residual = dbg.get("residual", None)
-                if isinstance(residual, torch.Tensor):
-                    r = residual
-                    if r.dim() > 1: r = r.squeeze(-1)
-                    r = r[mask_for_loss_and_metrics]
-                    res_abs_sum += torch.abs(r).sum().item()
-                    res_count   += r.numel()
-
-                gamma = dbg.get("gamma", None)
-                beta  = dbg.get("beta",  None)
-                if isinstance(gamma, torch.Tensor) and isinstance(beta, torch.Tensor):
-                    g_dev = torch.abs(gamma - 1.0).mean(dim=1)
-                    b_abs = torch.abs(beta).mean(dim=1)
-                    g_dev_m = g_dev[mask_for_loss_and_metrics]
-                    b_abs_m = b_abs[mask_for_loss_and_metrics]
-                    gamma_dev_sum   += g_dev_m.sum().item()
-                    beta_abs_sum    += b_abs_m.sum().item()
-                    film_count_nodes += g_dev_m.numel()
-
-                baseline = dbg.get("baseline", None)
-                if isinstance(residual, torch.Tensor) and isinstance(baseline, torch.Tensor):
-                    r = residual
-                    if r.dim() > 1: r = r.squeeze(-1)
-                    yb = baseline
-                    if yb.dim() > 1: yb = yb.squeeze(-1)
-                    res_rel_sum  += torch.abs(r[mask_for_loss_and_metrics]).sum().item()
-                    base_abs_sum += torch.abs(yb[mask_for_loss_and_metrics]).sum().item()
-
-            # --- Update persistent LSTM state ---
-            
-            # Detach hidden states for Truncated Backpropagation Through Time (BPTT)
-            if model.run_LSTM:
-                # Update the global lstm_state_store using the specific node IDs that were processed in this timestep
-                # And detach the new states to prevent backprop through previous timesteps' computations.
-                lstm_state_store['h'][:, returned_node_ids, :] = h_new_for_current_nodes.detach()
-                lstm_state_store['c'][:, returned_node_ids, :] = c_new_for_current_nodes.detach()
-            
-            # Compute loss (on relevant nodes only)
-            loss = criterion(predictions_all_nodes[mask_for_loss_and_metrics], data.y[mask_for_loss_and_metrics])
-            
-            # add residual smoothing if calc'd
-            if res_smooth_term is not None:
-                loss = loss + (lambda_res_smooth * res_smooth_term)
-            
-            # --- If Smoothness Loss given then apply it ---
-            
-            # Compute first diff with respect to previous timestep (where available)
-            pred_t = (predictions_all_nodes - previous_predictions) if previous_predictions is not None else None  # (1)
-            
-            if lambda_smooth > 0.0 and previous_predictions is not None: 
-                # Align with previous node
-                sequential_mask = mask_for_loss_and_metrics & prev_mask_for_loss_and_metrics  # (2)
-                if sequential_mask.any():
-                    loss = _calc_smooth_curvature_loss(
-                        loss, data, previous_targets, sequential_mask, loss_type, pred_t,
-                        lambda_curve, prev_pred, lambda_smooth
-                    )
-
-            total_loss += loss.item() * mask_count  # Scale by number of predictions in this batch so epoch avg is per-prediction
-            num_predictions_processed += mask_count  # num_predictions is num node,timestep pairs
-
-            # --- Compute unscaled MAE (mAOD) for interpretability ---
-            
-            if target_scaler is not None:
-                preds_orig = predictions_all_nodes[mask_for_loss_and_metrics] * scale + mean
-                targets_orig = data.y[mask_for_loss_and_metrics] * scale + mean
-                batch_mae = torch.mean(torch.abs(preds_orig - targets_orig)).item()
-                total_mae_unscaled += batch_mae * mask_count
-                num_nodes_processed += mask_count
-            
-            # -- Perform optimisation when in training phase ---
-            
-            if is_training:
-                optimizer.zero_grad()
-                loss.backward()
-                
-                if gradient_clip_max_norm is not None:
-                    torch.nn.utils.clip_grad_norm_(model.parameters(), gradient_clip_max_norm)
-                optimizer.step()
-
-                # Update training specific progress bar
-                postfix = {'loss': f"{loss.item():.4f}", 'lr':   f"{optimizer.param_groups[0]['lr']:.6f}"}
-                if target_scaler is not None:
-                    postfix['mae'] = f"{batch_mae:.2f}"
-                loop.set_postfix(postfix)
-            
-            # store trackers for next timestep (detach to avoid exploding computation)
-            previous_predictions = predictions_all_nodes.detach()
-            previous_targets = data.y.detach()
-            prev_mask_for_loss_and_metrics = mask_for_loss_and_metrics.clone()
-            prev_pred = pred_t.detach() if pred_t is not None else None
-        
-    # Calculate average loss over all timesteps processed in training (where train_mask = True)
-    avg_loss = total_loss / num_predictions_processed if num_predictions_processed > 0 else float('nan')
-    avg_mae_unscaled = total_mae_unscaled / num_nodes_processed if num_nodes_processed > 0 else float('nan')
-
-    # --- Summarise residual/FiLM stats for the epoch ---
-    
-    residual_abs_mean = (res_abs_sum / res_count) if res_count > 0 else float('nan')
-    gamma_dev_mean = (gamma_dev_sum / film_count_nodes) if film_count_nodes > 0 else float('nan')
-    beta_abs_mean = (beta_abs_sum  / film_count_nodes) if film_count_nodes  > 0 else float('nan')
-
-    logger.info(
-        f"[{description}] Epoch {epoch+1}/{num_epochs} | "
-        f"residual_abs_mean: {residual_abs_mean:.6f} | "
-        f"gamma_dev_mean: {gamma_dev_mean:.6f} | "
-        f"beta_abs_mean: {beta_abs_mean:.6f}"
-    )
-    
-    gat_rel_contrib = (res_rel_sum / base_abs_sum) if base_abs_sum > 0 else float('nan')
-    logger.info(f"[{description}] Epoch {epoch+1}/{num_epochs} | "
-                f"GAT rel contrib: {gat_rel_contrib:.2%}")
-
-    return avg_loss, avg_mae_unscaled
-
 def _generate_model_filename(config, catchment):
     """
     Generates a unique filename for the trained model based on its hyperparameters
@@ -932,6 +701,9 @@
     lambda_smooth = config[catchment]["model"]["architecture"]["lambda_smooth"]
     lambda_curve = config[catchment]["model"]["architecture"]["lambda_curve"]
     lambda_res_smooth = config[catchment]["model"]["architecture"]["lambda_res_smooth"]
+    lambda_smooth = config[catchment]["model"]["architecture"]["lambda_smooth"]
+    lambda_curve = config[catchment]["model"]["architecture"]["lambda_curve"]
+    lambda_res_smooth = config[catchment]["model"]["architecture"]["lambda_res_smooth"]
     loss_type = config[catchment]["training"]["loss"]
     
     # --- Run full training and validation loop ---
@@ -945,6 +717,7 @@
                                                                   criterion, optimizer, target_scaler,
                                                                   lambda_smooth, lambda_curve, loss_type,
                                                                   gwl_node_mean, lambda_res_smooth, is_training=True)
+                                                                  gwl_node_mean, lambda_res_smooth, is_training=True)
         
         train_losses.append(avg_train_loss)
         train_maes_unscaled.append(avg_train_mae_unscaled) 
@@ -955,6 +728,7 @@
                                                               gradient_clip_max_norm, model, device,
                                                               criterion, optimizer, target_scaler,
                                                               lambda_smooth, lambda_curve, loss_type,
+                                                              gwl_node_mean, lambda_res_smooth, is_training=False)
                                                               gwl_node_mean, lambda_res_smooth, is_training=False)
         val_losses.append(avg_val_loss)
         val_maes_unscaled.append(avg_val_mae_unscaled)
