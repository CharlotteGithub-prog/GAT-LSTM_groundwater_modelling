--- conflicted
+++ resolved
@@ -74,14 +74,6 @@
             
             self.temporal_dropout = nn.Dropout(self.dropout_lstm)
             
-<<<<<<< HEAD
-            # Apply node0wise FiLM conditioner
-            self.node_conditioner = component_classes.NodeConditioner(
-                d_s=static_features_dim,
-                d_h=hidden_channels_lstm
-            )
-            
-=======
             # Adding dropout to lstm: (INCORRECT)
             # self.temporal_encoder.lstm.dropout = dropout_lstm
             
@@ -95,7 +87,6 @@
                 self.node_conditioner = None
                 logger.info("  NodeConditioner: DISABLED (identity FiLM).")
                 
->>>>>>> ef52433b
             logger.info(f"  LSTM Enabled: input={temporal_features_dim}, hidden={hidden_channels_lstm}, layers={num_layers_lstm}")
         else:
             logger.info("  LSTM Disabled.")
@@ -205,11 +196,7 @@
             y_lstm = self.bias_lstm + self.tau_lstm * self.head_lstm(h_temp)
 
         # ---------------- Spatial branch -----------------
-<<<<<<< HEAD
-    
-=======
-        
->>>>>>> ef52433b
+        
         g_i = None
         
         # Pull residual memory for the nodes in this timestep (vector length N)
