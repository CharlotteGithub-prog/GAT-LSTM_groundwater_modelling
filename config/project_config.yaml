# ==============================================================================
# GLOBAL CONFIG SETTINGS
# ==============================================================================
global:
  pipeline_settings:
    project_name: "Catchment_Based_Groundwater_Forecasting"
    random_seed: 55  # Smooth operation
    log_level: "INFO"  # DEBUG, INFO, WARNING, ERROR
    catchments_to_process: ["eden"]  # TODO: can easily add more in future dev
    run_defra_api: false
    run_camels_api: false
    run_era5_land_api: false  # Long!
    run_outlier_detection: false
    run_gwl_imputation: false
    prediction_resolution: "daily"  # Options: ["daily", "weekly", "monthly"]
    output_resolution: "weekly"  # Must be equal to or higher than prediction_resolution

  # --- FILE PATHS ---
  paths:
    raw_data_root: "../msc-groundwater-gwl-data"  # Alternative: "data"
    results_root: "../msc-groundwater-gwl-results"  # Alternative: "results"
    # --- Specific INPUT files ---
    gis_os_grid_squares: "{raw_data_root}/01_raw/global/os_grid_squares.csv"
    defra_station_base_url: "https://environment.data.gov.uk/hydrology/id/stations"
    HAD_UK_rainfall_url: "https://dap.ceda.ac.uk/thredds/dodsC/badc/ukmo-hadobs/data/insitu/MOHC/HadOBS/HadUK-Grid/v1.3.0.ceda/1km/rainfall/day/v20240514/rainfall_hadukgrid_uk_1km_day_"
    CDSAPI_path: ".cdsapirc"
    # --- Specific OUTPUT files ---
      # currently none, remove in future if not used
    # --- Data Directories ---
    data_dir: "{raw_data_root}/"
    raw_data_dir: "{raw_data_root}/01_raw/"
    processed_data_dir: "{raw_data_root}/02_processed/"
    external_data_dir: "{raw_data_root}/03_external/"
    # --- Results Directories ---
    results_dir: "{results_root}/"
    logs_results_dir: "{results_root}/logs/"
    temp_results_dir: "{results_root}/temp_plots/"
    tables_results_dir: "{results_root}/tables/"
    figures_results_dir: "{results_root}/figures/"
    trained_model_results_dir: "{results_root}/trained_models/"
    predictions_results_dir: "{results_root}/predictions/"

  # --- DATA INGESTION SETTINGS ---
  data_ingestion:
    api_start_date: "2013-10-01T00:00:00"
    api_end_date: "2025-02-28T23:59:59"
    model_start_date: "2014-01-01T00:00:00"
    model_end_date: "2024-12-31T23:59:59"
    test_start_date: "2014-01-01T00:00:00"
    test_end_date: "2019-12-31T23:59:59"
    col_order: ['station_name', 'date', 'dateTime', 'value', 'quality', 'measure']
    max_interp_length: 25

  # --- PROPROCESSING SETTINGS ---
  preprocessing:
    radius: 6371000.0
    gap_lengths_days: [30, 60, 90, 120, 150]
    max_imputation_threshold: 200
    min_data_points_around_gap: 5

  # --- VISUALISATION SETTINGS ---
  visualisations:
    maps:
      display_interactive_map: true
      esri: "https://server.arcgisonline.com/ArcGIS/rest/services/World_Topo_Map/MapServer/tile/{z}/{y}/{x}"
      esri_attr: "Tiles &copy; Esri &mdash; Esri, DeLorme, NAVTEQ"
      map_blue: "#354c7c"

  # --- GRAPH CONSTRUCTION SETTINGS ---
  graph:
    data_point_quantity_threshold: 5000
    graph_construction:
      graph_type: "grid_adjacency"  # Otherwise: "k_nearest_neighbors", "delaunay_triangulation", etc.
      k_neighbors: 8  # Basic Surrounding Grid
    sentinel_value: -999.0  # Float to match col dtypes
    epsilon: 1e-6

  # --- MODEL SETTINGS (for GAT-LSTM) ---
  model:
    data_loader_batch_size: 1  # Necessary due to LSTM portion
    data_loader_shuffle: false  # Essential for processing in temporal order
    architecture: "GAT_LSTM"
    gat_layers: 2
    gat_heads: 4
    lstm_hidden_dim: 128
    dropout_rate: 0.2
    output_dim: 1

  # # --- TRAINING SETTINGS ---
  # training:
  #   epochs: 100
  #   batch_size: 32
  #   learning_rate: 0.001
  #   optimizer: "Adam"
  #   loss_function: "MSELoss"
  #   early_stopping:
  #     patience: 10
  #     min_delta: 0.0001
  #   device: "cuda" # or "cpu"

  # # --- EVALUATION SETTINGS ---
  # evaluation:
  #   metrics: ["RMSE", "MAE", "R2"]
  #   save_plots: true
  #   split_ratio: 0.2 # 80% train, 20% test
  #   target_variable: "gwl_value" # Target Column: Groundwater Level

# ==============================================================================
# EDEN CATCHMENT CONFIG SETTINGS
# ==============================================================================

eden:
  target_mncat: "Eden and Esk"

  # --- FILE PATHS ---
  paths:
    # --- Specific INPUT files ---
    # gis_catchment_boundary: "{raw_data_root}/01_raw/eden/gis/eden_catchment_boundary/NRFA_catchments.shp"
    gis_catchment_boundary: "{raw_data_root}/01_raw/eden/gis/eden_catchment_boundary/WFD_Surface_Water_Operational_Catchments_Cycle_2.shp"
    gis_catchment_dir: "{raw_data_root}/01_raw/eden/gis/eden_catchment_boundary/"
    gwl_station_list: "{raw_data_root}/01_raw/eden/gwl_stations/station_list.csv"
    raw_land_cover_path: "{raw_data_root}/01_raw/eden/static/land_cover/gb2023lcm1km_dominant_aggregate.tif"
    elevation_dir_path: "{raw_data_root}/01_raw/eden/static/elevation/"
    rainfall_filename_dir: "{raw_data_root}/01_raw/eden/hydroclimatic/rainfall/"

    # --- Specific OUPUT (processed) files ---
    mesh_nodes_output: "{raw_data_root}/02_processed/eden/gis_and_mesh/catchment_mesh_nodes"  # ensure no specific file extension
    gwl_station_list_with_coords: "{raw_data_root}/02_processed/eden/gwl_station_data/station_list_with_coords.csv"
    gwl_station_list_output: "{raw_data_root}/02_processed/eden/gwl_station_data/updated_station_list_with_coords.csv"
    gwl_station_metadata_measures: "{raw_data_root}/02_processed/eden/gwl_station_data/gwl_station_metadata_measures.csv"
    snapped_station_node_mapping: "{raw_data_root}/02_processed/eden/gwl_station_data/snapped_station_node_mapping.csv"
    gwl_data_output_dir: "{raw_data_root}/01_raw/eden/gwl_stations/API_data/"
    gwl_outlier_dict: "{raw_data_root}/02_processed/eden/gwl_station_data/dict_witout_outliers.pkl"
    trimmed_output_dir: "{raw_data_root}/02_processed/eden/gwl_timeseries/"
    land_cover_csv_path: "{raw_data_root}/02_processed/eden/static/land_cover/land_cover.csv"
    elevation_tif_path: "{raw_data_root}/02_processed/eden/static/elevation/elevation.tif"
    direction_edge_weights_path: "{raw_data_root}/02_processed/eden/static/slope/direction_edge_weights.csv"
    slope_path: "{raw_data_root}/02_processed/eden/static/slope/slope_magnitude_aspect.csv"
    aet_raw_output_dir: "{raw_data_root}/01_raw/eden/hydroclimatic/aet/"
    output_polygon_dir: "{raw_data_root}/02_processed/eden/gis/"
    elevation_geojson_path: "{raw_data_root}/02_processed/eden/static/elevation/elevation.geojson"
    geology_dir: "{raw_data_root}/01_raw/eden/static/geology/data"
    permeability_dir: "{raw_data_root}/01_raw/eden/static/permeability"
    geology_df: "{raw_data_root}/02_processed/eden/static/geology"
    productivity_dir: "{raw_data_root}/01_raw/eden/static/aquifer_productivity/hydrogeology625k/"
    productivity_csv_path: "{raw_data_root}/02_processed/eden/static/aquifer_productivity/"
    rivers_dir: "{raw_data_root}/01_raw/eden/static/rivers/data/"
    rivers_csv_path: "{raw_data_root}/02_processed/eden/static/distance_to_river/"
    sup_thickness_dir: "{raw_data_root}/01_raw/eden/static/superficial_thickness/advanced/astm_v5/astm_gb/"
    sup_thickness_csv_path: "{raw_data_root}/02_processed/eden/static/superficial_thickness/"
    soil_dir: "{raw_data_root}/01_raw/eden/static/soil_hydrology/dominant_class/"
    soil_csv_path: "{raw_data_root}/02_processed/eden/static/soil_hydrology/"
    soil_type_dir: "{raw_data_root}/01_raw/eden/static/soil_type/"
    soil_type_csv_path: "{raw_data_root}/02_processed/eden/static/soil_type/"
    stream_flow_csv: "{raw_data_root}/02_processed/eden/hydroclimatic/streamflow"  # {pred_frequency}_streamflow.csv
    stream_flow_station: "{raw_data_root}/01_raw/eden/hydroclimatic/streamflow/flow_stations_list.csv"

    # --- ERA5-Land API Ingestion ---
    aet_processed_output_dir: "{raw_data_root}/02_processed/eden/hydroclimatic/aet/"
    2t_raw_output_dir: "{raw_data_root}/01_raw/eden/hydroclimatic/2meter_temp/"
    2t_processed_output_dir: "{raw_data_root}/02_processed/eden/hydroclimatic/2meter_temp/"
    sp_raw_output_dir: "{raw_data_root}/01_raw/eden/hydroclimatic/surface_pressure/"
    sp_processed_output_dir: "{raw_data_root}/02_processed/eden/hydroclimatic/surface_pressure/"
    aet_csv_path: "{raw_data_root}/02_processed/eden/hydroclimatic/aet/"  # aet_{pred_frequency}_catchment_sum.csv
    aet_fig_path: "{results_root}/figures/eden/time_series/hydroclimatic/aet_timeseries.png"
    2t_csv_path: "{raw_data_root}/02_processed/eden/hydroclimatic/2meter_temp/"  # 2m_temp_{pred_frequency}_catchment_mean.csv
    2t_fig_path: "{results_root}/figures/eden/time_series/hydroclimatic/2m_temp_timeseries.png"
    sp_csv_path: "{raw_data_root}/02_processed/eden/hydroclimatic/surface_pressure/"  # surface_pressure_{pred_frequency}_catchment_mean.csv
    sp_fig_path: "{results_root}/figures/eden/time_series/hydroclimatic/surface_pressure_timeseries.png"

    # --- HAD-UK data ingestion ---
    rainfall_processed_output_dir: "{raw_data_root}/02_processed/eden/hydroclimatic/rainfall/"
    rainfall_fig_path: "{results_root}/figures/eden/time_series/hydroclimatic/rainfall_volume_timeseries.png"
    rainfall_csv_path: "{raw_data_root}/02_processed/eden/hydroclimatic/rainfall/"  # rainfall_{pred_frequency}_catchment_sum_log_transform.csv

    # --- Graph Paths ---
    final_df_path: "{raw_data_root}/02_processed/eden/final_df/"
    graph_data_output_dir: "{raw_data_root}/03_graph/eden/tensors/"
    pyg_object_path: "{raw_data_root}/03_graph/eden/PyG/all_timesteps_list.pt"
    scalers_dir: "{raw_data_root}/03_graph/eden/scalers/"

    # --- Model Paths ---
    best_model_path: "{raw_data_root}/04_model/eden/model/best_model.pt"
    model_dir: "{raw_data_root}/04_model/eden/model/"

  # --- PREPROCESSING SETTINGS ---
  preprocessing:
    inclusion_threshold: 5000
    large_catchment_threshold_m: 50000
    dist_corr_score_k_decay: 0.05
    dist_corr_score_threshold: 0.3
    graph_construction:
      grid_resolution: 1000  # Could change to 500m grid in future for performance. Will require pipeline adjustments.
    catchment_max_elevation: 945.40  # mAOD from https://nrfa.ceh.ac.uk/data/station/spatial/76007
    catchment_min_elevation: 8.00  # mAOD from https://nrfa.ceh.ac.uk/data/station/spatial/76007
    # --- Generated in Pipeline ---
<<<<<<< HEAD
    rainfall_boxcox_lambda: 0.1701496697839992
    aet_boxcox_lambda: 0.4931417208883217
    mean_elevation_boxcox_lambda: 0.43791794465031564
    mean_slope_deg_boxcox_lambda: -0.24587351671403726
    distance_to_river_boxcox_lambda: 0.32372267347270717
=======
    rainfall_boxcox_lambda: 0.40507004437144584
    aet_boxcox_lambda: 0.4228573720780577
    mean_elevation_boxcox_lambda: 0.43791793774665777
    mean_slope_deg_boxcox_lambda: -0.24587353302884188
    distance_to_river_boxcox_lambda: 0.3237226828300758
>>>>>>> 35d78335
    # streamflow_m3_s_boxcox_lambda: -0.19592529692363342
    streamflow_total_m3_boxcox_lambda: -0.19592529692363342

  # --- VISUALISATION OUTPUT SETTINGS ---
  visualisations:
    maps:  # ensure no specific file extensions here
      static_mesh_map_output: "{results_root}/figures/eden/maps/static_mesh_map"
      interactive_mesh_map_output: "{results_root}/figures/eden/maps/interactive_mesh_map"
      interactive_station_map_output: "{results_root}/figures/eden/maps/interactive_station_mesh_map"
      interactive_directional_map_output: "{results_root}/figures/eden/maps/interactive_directional_map"
    ts_plots:
      time_series_gwl_output: "{results_root}/figures/eden/time_series/"
      dpi_save: 300  # Always adjust to 300 for final output run
      extension: "svg"
    corr_dist_score_scatters: "{results_root}/figures/eden/scatter/"
    violin_plt_path: "{results_root}/figures/eden/other/standardised_violins.png"

  # --- GRAPH CONSTRUCTION SETTINGS ---
  model:
    architecture:
      # --- GAT ---
      run_GAT: true  # Turn sections off for benchmarking and performance analysis (ablation studies)
      heads_gat: 12 # 
      dropout_gat: 0.4  # 40% dropped
      hidden_channels_gat: 64  # FROM 64
      out_channels_gat: 64
      num_layers_gat: 2  # THEN 3 from 2

      # --- LSTM ---
      run_LSTM: false
      dropout_lstm: 0.4  # TODO: PROPERLY INCORPORATE THIS BEFORE RUNNING LSTM AGAIN!!
      hidden_channels_lstm: 32
      num_layers_lstm: 1  # stack layers later if needed for performance
      # --- Feature Definitions ---
      # NOTE: in_channels, temporal_lstm_input_dim, and static_and_other_dynamic_features_dim
      # are calculated dynamically in model_building.py using temporal_features list:
      temporal_features:
      - rainfall_volume_m3
      - rainfall_lag_1
      - rainfall_lag_2
      - rainfall_lag_3
      - rainfall_lag_4
      - rainfall_lag_5
      - rainfall_lag_6
      - rainfall_lag_7
      - rolling_30
      - rolling_60
      - 2m_temp
      - aet_volume
      - surface_pressure
      - season_sin
      - season_cos

      # --- Full Model ---
      output_dim: 1  # one station gwl prediction per timestep
      adam_learning_rate: 0.001
      adam_weight_decay: 0.0005  # 5e-4 is common initial weight decay val - (0) currenlty 0.0005 to 0.005 > 0.001
      lambda_smooth: 0.0  # Set to 0.0 for no smoothing
      initialise_with_dipped: true

    data_partioning:
      test_station_shortlist: ["ainstable", "coupland", "scaleby"]  # Length ideally >= minimum station req count
      val_station_shortlist: ["castle_carrock", "skirwith", "great_musgrave"]  # Length ideally >= minimum station req count
      percentage_train: 77
      percentage_val: 15  # 2 stations for validating
      percentage_test: 8  # 1 station tested at a time
      len_train: 11
      len_val: 2
      len_test: 1

  # --- MODEL IMPLEMENTATION SETTINGS ---
  training:
    verbose: true  # Run logger to debug (increases computation)
    num_epochs: 200  # Start here, may need to increase depending on computation times
    early_stopping_patience: 25 # Early Stopping: Number of epochs to wait for improvement in validation loss before stopping training.
    lr_scheduler_factor: 0.1  # ReduceLROnPlateau: Factor by which the learning rate will be reduced. PREVIOUSLY: 0.5
<<<<<<< HEAD
    lr_scheduler_patience: 7  # Patience for ReduceLROnPlateau: Number of epochs with no improvement in validation
=======
    lr_scheduler_patience: 8  # Patience for ReduceLROnPlateau: Number of epochs with no improvement in validation
>>>>>>> 35d78335
    min_lr: 0.000001  # Min learning rate bound (Generally recommended: 1e-6)
    loss_delta: 0.0001  # Minimum change in loss required to count as improvement
    gradient_clip_max_norm: 1.0  # Gradient Clipping Max Norm: Maximum norm of the gradients for gradient clipping (help prevent exploding grad.)
    loss: "MAE"  # Options: MSE, MAE

# ==============================================================================
# FUTURE CATCHMENT CONFIG SETTINGS
# ==============================================================================

# Copy eden structure for full pipeline and adapt. Most Important: Handle data inputs (some API, some require download)<|MERGE_RESOLUTION|>--- conflicted
+++ resolved
@@ -194,19 +194,11 @@
     catchment_max_elevation: 945.40  # mAOD from https://nrfa.ceh.ac.uk/data/station/spatial/76007
     catchment_min_elevation: 8.00  # mAOD from https://nrfa.ceh.ac.uk/data/station/spatial/76007
     # --- Generated in Pipeline ---
-<<<<<<< HEAD
     rainfall_boxcox_lambda: 0.1701496697839992
     aet_boxcox_lambda: 0.4931417208883217
     mean_elevation_boxcox_lambda: 0.43791794465031564
     mean_slope_deg_boxcox_lambda: -0.24587351671403726
     distance_to_river_boxcox_lambda: 0.32372267347270717
-=======
-    rainfall_boxcox_lambda: 0.40507004437144584
-    aet_boxcox_lambda: 0.4228573720780577
-    mean_elevation_boxcox_lambda: 0.43791793774665777
-    mean_slope_deg_boxcox_lambda: -0.24587353302884188
-    distance_to_river_boxcox_lambda: 0.3237226828300758
->>>>>>> 35d78335
     # streamflow_m3_s_boxcox_lambda: -0.19592529692363342
     streamflow_total_m3_boxcox_lambda: -0.19592529692363342
 
@@ -283,11 +275,7 @@
     num_epochs: 200  # Start here, may need to increase depending on computation times
     early_stopping_patience: 25 # Early Stopping: Number of epochs to wait for improvement in validation loss before stopping training.
     lr_scheduler_factor: 0.1  # ReduceLROnPlateau: Factor by which the learning rate will be reduced. PREVIOUSLY: 0.5
-<<<<<<< HEAD
     lr_scheduler_patience: 7  # Patience for ReduceLROnPlateau: Number of epochs with no improvement in validation
-=======
-    lr_scheduler_patience: 8  # Patience for ReduceLROnPlateau: Number of epochs with no improvement in validation
->>>>>>> 35d78335
     min_lr: 0.000001  # Min learning rate bound (Generally recommended: 1e-6)
     loss_delta: 0.0001  # Minimum change in loss required to count as improvement
     gradient_clip_max_norm: 1.0  # Gradient Clipping Max Norm: Maximum norm of the gradients for gradient clipping (help prevent exploding grad.)
