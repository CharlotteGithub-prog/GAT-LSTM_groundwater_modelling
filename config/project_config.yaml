--- conflicted
+++ resolved
@@ -223,6 +223,7 @@
       # --- Components ---
       run_GAT: true  # Turn sections off for benchmarking and performance analysis (ablation studies)
       run_LSTM: true
+      run_LSTM: true
       run_node_conditioner: true
       initialise_with_dipped: true
 
@@ -238,11 +239,7 @@
       hidden_channels_lstm: 32
       num_layers_lstm: 1  # 1 for now, stack layers later if needed for performance
       tbptt_window: 1
-<<<<<<< HEAD
-
-=======
-      
->>>>>>> 1998f086
+
       # --- Full Model ---
       output_dim: 1  # one station gwl prediction per timestep
       edge_dim: 5  # should match edge_features.append([ length ])
@@ -250,6 +247,7 @@
       adam_weight_decay: 0.001  # 0.001  # 5e-4 is common initial weight decay val - (0) currenlty 0.0005 to 0.005 > 0.001
       lambda_smooth: 0.1  # Relative to main loss; Set to 0.0 for no smoothing [0.1]
       lambda_curve: 0.015  # Set to 0.0 for no curvature smoothing [0.02]
+      lambda_res_smooth: 0.05
       lambda_res_smooth: 0.05
 
       # --- Feature Definitions ---
@@ -272,15 +270,11 @@
       - season_sin
       - season_cos
       - streamflow_total_m3
+      - streamflow_total_m3
 
     data_partioning:
-<<<<<<< HEAD
       test_station_shortlist: ["ainstable"]
       val_station_shortlist: ["coupland", "hilton"]
-=======
-      test_station_shortlist: ["great_musgrave"]
-      val_station_shortlist: ["coupland", "renwick"]
->>>>>>> 1998f086
       percentage_train: 77
       percentage_val: 15  # 2 stations for validating
       percentage_test: 8  # 1 station tested at a time
